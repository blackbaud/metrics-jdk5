package com.yammer.metrics.annotation;

import java.lang.annotation.ElementType;
import java.lang.annotation.Retention;
import java.lang.annotation.RetentionPolicy;
import java.lang.annotation.Target;

/**
 * An annotation for marking a method of a Guice-provided object as a gauge.
 * <p/>
 * Given a method like this:
 * <pre><code>
 *     \@Gauge(name = "queueSize")
 *     public int getQueueSize() {
 *         return queue.size;
 *     }
 * </code></pre>
 * <p/>
 * A gauge for the defining class with the name {@code queueSize} will be created which uses the
 * annotated method's return value as its value.
 */
@Retention(RetentionPolicy.RUNTIME)
@Target(ElementType.METHOD)
public @interface Gauge {
<<<<<<< HEAD
    /**
     * The gauge's name.
     */
=======
    String group() default "";
    String type() default "";
>>>>>>> 73d827dd
    String name() default "";
}<|MERGE_RESOLUTION|>--- conflicted
+++ resolved
@@ -22,13 +22,18 @@
 @Retention(RetentionPolicy.RUNTIME)
 @Target(ElementType.METHOD)
 public @interface Gauge {
-<<<<<<< HEAD
+    /**
+     * The gauge's group.
+     */
+    String group() default "";
+
+    /**
+     * The gauge's type.
+     */
+    String type() default "";
+
     /**
      * The gauge's name.
      */
-=======
-    String group() default "";
-    String type() default "";
->>>>>>> 73d827dd
     String name() default "";
 }